--- conflicted
+++ resolved
@@ -1,16 +1,5 @@
 # nexa_app
 
-<<<<<<< HEAD
-A new Flutter project.
-
-## Notas de manutenção recentes
-
-- 2025-10-05: O serviço de checklist passou a reutilizar em memória as opções
-  de resposta buscadas por modelo, evitando consultas repetidas ao banco durante
-  a montagem das perguntas. Essa estratégia mantém a compatibilidade com futuros
-  cenários onde cada pergunta possua subconjuntos específicos, pois o cache é
-  distribuído via mapa antes do loop principal.
-=======
 ## Checklist Service – Guia rápido
 
 O módulo de checklist foi atualizado para utilizar injeção de dependências via
@@ -50,5 +39,4 @@
 
 > **Observação:** caso o SDK do Flutter não esteja disponível no ambiente,
 > utilize o script como referência para um fluxo manual de validação. Ele
-> demonstra claramente como configurar os fakes e quais cenários são cobertos.
->>>>>>> 968c9c6c
+> demonstra claramente como configurar os fakes e quais cenários são cobertos.